﻿<Project Sdk="Microsoft.NET.Sdk">

  <PropertyGroup>
    <TargetFrameworks>netstandard2.0;net5.0</TargetFrameworks>
    <RootNamespace>Litdex</RootNamespace>
    <EnforceCodeStyleInBuild>false</EnforceCodeStyleInBuild>
    <Authors>Shiroechi</Authors>
    <Company>Litdex</Company>
    <Description>Expansion for Litdex.Security.RNG with True Random Number Generator.</Description>
    <Copyright>Shiroechi</Copyright>
    <PackageLicenseFile>LICENSE</PackageLicenseFile>
    <RepositoryUrl>https://github.com/Shiroechi/Litdex.Security.RNG.TRNG</RepositoryUrl>
    <RepositoryType>git</RepositoryType>
    <PackageProjectUrl>https://github.com/Shiroechi/Litdex.Security.RNG.TRNG</PackageProjectUrl>
    <NeutralLanguage>en</NeutralLanguage>
<<<<<<< HEAD
    <PackageTags>Random RNG CSPRNG TRNG</PackageTags>
    <Version>1.1.2</Version>
    <GeneratePackageOnBuild>false</GeneratePackageOnBuild>
  </PropertyGroup>

  <PropertyGroup Condition="'$(Configuration)|$(Platform)'=='Release|AnyCPU'">
    <DocumentationFile>.\Litdex.Security.RNG.TRNG.xml</DocumentationFile>
=======
    <Version>1.1.1</Version>
  </PropertyGroup>

  <PropertyGroup Condition="'$(Configuration)|$(Platform)'=='Release|AnyCPU'">
    <DocumentationFile>D:\Project\C#\Litdex\Litdex.Security.RNG.ANU\Litdex.Security.RNG.ANU.xml</DocumentationFile>
>>>>>>> 3f446194
    <WarningLevel>4</WarningLevel>
  </PropertyGroup>

  <PropertyGroup Condition="'$(Configuration)|$(Platform)'=='Debug|AnyCPU'">
<<<<<<< HEAD
    <DocumentationFile></DocumentationFile>
  </PropertyGroup>

  <PropertyGroup Condition="'$(Configuration)|$(TargetFramework)|$(Platform)'=='Debug|netstandard2.0|AnyCPU'">
    <PlatformTarget>AnyCPU</PlatformTarget>
    <WarningLevel>4</WarningLevel>
  </PropertyGroup>

  <ItemGroup>
=======
    <Optimize>true</Optimize>
    <DocumentationFile>D:\Project\C#\Litdex\Litdex.Security.RNG.ANU\Litdex.Security.RNG.ANU.xml</DocumentationFile>
  </PropertyGroup>

  <ItemGroup>
    <PackageReference Include="litdex.security.rng" Version="2.5.1" />
>>>>>>> 3f446194
    <PackageReference Include="system.text.json" Version="5.0.2" />
  </ItemGroup>

  <ItemGroup>
    <None Include="LICENSE">
      <Pack>True</Pack>
      <PackagePath></PackagePath>
    </None>
  </ItemGroup>

  <ItemGroup>
    <ProjectReference Include="..\Litdex.Security.RNG\Litdex.Security.RNG.csproj" />
  </ItemGroup>

</Project><|MERGE_RESOLUTION|>--- conflicted
+++ resolved
@@ -13,26 +13,17 @@
     <RepositoryType>git</RepositoryType>
     <PackageProjectUrl>https://github.com/Shiroechi/Litdex.Security.RNG.TRNG</PackageProjectUrl>
     <NeutralLanguage>en</NeutralLanguage>
-<<<<<<< HEAD
     <PackageTags>Random RNG CSPRNG TRNG</PackageTags>
     <Version>1.1.2</Version>
     <GeneratePackageOnBuild>false</GeneratePackageOnBuild>
   </PropertyGroup>
 
   <PropertyGroup Condition="'$(Configuration)|$(Platform)'=='Release|AnyCPU'">
-    <DocumentationFile>.\Litdex.Security.RNG.TRNG.xml</DocumentationFile>
-=======
-    <Version>1.1.1</Version>
-  </PropertyGroup>
-
-  <PropertyGroup Condition="'$(Configuration)|$(Platform)'=='Release|AnyCPU'">
     <DocumentationFile>D:\Project\C#\Litdex\Litdex.Security.RNG.ANU\Litdex.Security.RNG.ANU.xml</DocumentationFile>
->>>>>>> 3f446194
     <WarningLevel>4</WarningLevel>
   </PropertyGroup>
 
   <PropertyGroup Condition="'$(Configuration)|$(Platform)'=='Debug|AnyCPU'">
-<<<<<<< HEAD
     <DocumentationFile></DocumentationFile>
   </PropertyGroup>
 
@@ -42,14 +33,6 @@
   </PropertyGroup>
 
   <ItemGroup>
-=======
-    <Optimize>true</Optimize>
-    <DocumentationFile>D:\Project\C#\Litdex\Litdex.Security.RNG.ANU\Litdex.Security.RNG.ANU.xml</DocumentationFile>
-  </PropertyGroup>
-
-  <ItemGroup>
-    <PackageReference Include="litdex.security.rng" Version="2.5.1" />
->>>>>>> 3f446194
     <PackageReference Include="system.text.json" Version="5.0.2" />
   </ItemGroup>
 
